# Licensed to the Apache Software Foundation (ASF) under one
# or more contributor license agreements.  See the NOTICE file
# distributed with this work for additional information
# regarding copyright ownership.  The ASF licenses this file
# to you under the Apache License, Version 2.0 (the
# "License"); you may not use this file except in compliance
# with the License.  You may obtain a copy of the License at
#
#   http://www.apache.org/licenses/LICENSE-2.0
#
# Unless required by applicable law or agreed to in writing,
# software distributed under the License is distributed on an
# "AS IS" BASIS, WITHOUT WARRANTIES OR CONDITIONS OF ANY
# KIND, either express or implied.  See the License for the
# specific language governing permissions and limitations
# under the License.
"""Benchmark script for various models on Adreno GPU.
"""
import argparse

import numpy as np

import os
import sys
import tvm
from tvm import te
from tvm.relay import testing
from tvm.contrib.utils import tempdir
import tvm.contrib.graph_executor as runtime
from tvm import relay
from tvm import autotvm
from tvm.contrib import utils, ndk

os.environ["CUDA_VISIBLE_DEVICES"]="0"

def get_network(name, batch_size, dtype="float32"):
    """Get the symbol definition and random weight of a network

    Parameters
    ----------
    name: str
        The name of the network, can be 'resnet-18', 'resnet-50', 'vgg-16', 'inception_v3', 'mobilenet', ...
    batch_size: int
        batch size
    dtype: str
        Data type

    Returns
    -------
    net: tvm.IRModule
        The relay function of network definition
    params: dict
        The random parameters for benchmark
    input_shape: tuple
        The shape of input tensor
    output_shape: tuple
        The shape of output tensor
    """
    input_shape = (batch_size, 3, 224, 224)
    output_shape = (batch_size, 1000)

    if name == "mobilenet":
        net, params = testing.mobilenet.get_workload(batch_size=batch_size, dtype=dtype)
    elif name == "inception_v3":
        input_shape = (batch_size, 3, 299, 299)
        net, params = testing.inception_v3.get_workload(batch_size=batch_size, dtype=dtype)
    elif "resnet" in name:
        n_layer = int(name.split("-")[1])
        net, params = testing.resnet.get_workload(
            num_layers=n_layer, batch_size=batch_size, dtype=dtype
        )
    elif "vgg" in name:
        n_layer = int(name.split("-")[1])
        net, params = testing.vgg.get_workload(
            num_layers=n_layer, batch_size=batch_size, dtype=dtype
        )
    elif "densenet" in name:
        n_layer = int(name.split("-")[1])
        net, params = testing.densenet.get_workload(
            densenet_size=n_layer, batch_size=batch_size, dtype=dtype
        )
    elif "squeezenet" in name:
        version = name.split("_v")[1]
        net, params = testing.squeezenet.get_workload(
            batch_size=batch_size, version=version, dtype=dtype
        )
    elif name == "mxnet":
        # an example for mxnet model
        from mxnet.gluon.model_zoo.vision import get_model

        block = get_model("resnet18_v1", pretrained=True)
        net, params = relay.frontend.from_mxnet(block, shape={"data": input_shape}, dtype=dtype)
        net = net["main"]
        net = relay.Function(
            net.params, relay.nn.softmax(net.body), None, net.type_params, net.attrs
        )
        net = tvm.IRModule.from_expr(net)
    else:
        raise ValueError("Unsupported network: " + name)

    return net, params, input_shape, output_shape


def print_progress(msg):
    """print progress message

    Parameters
    ----------
    msg: str
        The message to print
    """
    sys.stdout.write(msg + "\r")
    sys.stdout.flush()


def tune_tasks(
    tasks,
    measure_option,
    n_trial=1024,
    early_stopping=None,
    log_filename="tuning.log",
):
    from tvm.autotvm.tuner import XGBTuner

    tmp_log_file = log_filename + ".tmp"

    for i, tsk in enumerate(reversed(tasks)):
        print("Task: ", tsk)
        prefix = "[Task %2d/%2d] " % (i + 1, len(tasks))
        tuner_obj = XGBTuner(tsk, loss_type="rank")

        tsk_trial = min(n_trial, len(tsk.config_space))
        tuner_obj.tune(
            n_trial=tsk_trial,
            early_stopping=early_stopping,
            measure_option=measure_option,
            callbacks=[
                autotvm.callback.progress_bar(tsk_trial, prefix=prefix),
                autotvm.callback.log_to_file(tmp_log_file),
            ],
        )

        autotvm.record.pick_best(tmp_log_file, log_filename)


def evaluate_network(network, target, target_host, dtype, repeat):
    print_progress(network)
    net, params, input_shape, output_shape = get_network(network, batch_size=1, dtype=dtype)
    # Auto Tuning
    tune_log = "adreno-" + network + "-" + dtype + ".log"
    tuning_options = {
        "log_filename": tune_log,
        "early_stopping": None,
        "measure_option": autotvm.measure_option(
            builder=autotvm.LocalBuilder(build_func=ndk.create_shared, timeout=15),
            runner=autotvm.RPCRunner(
                args.rpc_key,
                host=args.host,
                port=args.port,
                number=3,
                timeout=600,
            ),
        ),
    }
    if args.tune:
        tasks = autotvm.task.extract_from_program(
            net, target=target, target_host=target_host, params=params
        )
        tune_tasks(tasks, **tuning_options)

    print_progress("%-20s building..." % network)

    # Build the tuning log
    if os.path.exists(tune_log):
        with autotvm.apply_history_best(tune_log):
            with tvm.transform.PassContext(opt_level=3):
                lib = relay.build(
                    net, target=tvm.target.Target(target, host=target_host), params=params
                )
    else:
        with tvm.transform.PassContext(opt_level=3):
            lib = relay.build(
                net, target=tvm.target.Target(target, host=target_host), params=params
            )

    tmp = tempdir()
<<<<<<< HEAD
=======
    print(lib.get_lib().imported_modules[0].get_source())
>>>>>>> 30459076
    filename = "%s.so" % network
    lib.export_library(tmp.relpath(filename), ndk.create_shared)

    # upload library and params
    print_progress("%-20s uploading..." % network)

    # connect to remote device
    tracker = tvm.rpc.connect_tracker(args.host, args.port)
    remote = tracker.request(args.rpc_key)

    dev = remote.device(str(target), 0)
    remote.upload(tmp.relpath(filename))

    rlib = remote.load_module(filename)
    module = runtime.GraphModule(rlib["default"](dev))
    data_tvm = tvm.nd.array((np.random.uniform(size=input_shape)).astype(dtype))
    module.set_input("data", data_tvm)
    module.run()
    # evaluate
    print_progress("%-20s evaluating..." % network)
    ftimer = module.module.time_evaluator("run", dev, number=1, repeat=repeat)
    prof_res = np.array(ftimer().results) * 1000  # multiply 1000 for converting to millisecond
    print(
        "%-20s %-19s (%s)"
        % (network + "-" + dtype, "%.2f ms" % np.mean(prof_res), "%.2f ms" % np.std(prof_res))
    )
    return [ftimer().mean] #(np.mean(prof_res), np.std(prof_res))


if __name__ == "__main__":
    parser = argparse.ArgumentParser()
    parser.add_argument(
        "--network",
        type=str,
        choices=[
            "resnet-18",
            "resnet-34",
            "resnet-50",
            "vgg-16",
            "vgg-19",
            "densenet-121",
            "inception_v3",
            "mobilenet",
            "squeezenet_v1.0",
            "squeezenet_v1.1",
        ],
        help="The name of neural network",
    )
    parser.add_argument("--host", type=str, default="127.0.0.1")
    parser.add_argument("--port", type=int, default=9190)
    parser.add_argument("--rpc-key", type=str, default="android")
    parser.add_argument("--repeat", type=int, default=30)
    parser.add_argument("--tune", type=bool, default=False)
    parser.add_argument("--dtype", type=str, default=None)
    args = parser.parse_args()

    if args.network is None:
        networks = [
            "mobilenet",
            "resnet-18",
            "resnet-34",
            "resnet-50",
            "inception_v3",
            "vgg-16",
            "vgg-19",
            "densenet-121",
            "squeezenet_v1.0",
            "squeezenet_v1.1",
        ]
    else:
        networks = [args.network]

    if args.dtype is None:
        dtypes = ["float32", "float16"]
    else:
        dtypes = [args.dtype]

    target = "opencl -device=adreno"
    target_host = "llvm -mtriple=arm64-linux-android"

    print("--------------------------------------------------")
    print("%-20s %-20s" % ("Network Name", "Mean Inference Time (std dev)"))
    print("--------------------------------------------------")

    results = {}
    for network in networks:
        for dtype in dtypes:
            ftime = evaluate_network(network, target, target_host, dtype, args.repeat)
            results[network + "-" + dtype] = ftime

    print("----------------------------------------------------------------------")
    print("%-30s %-30s" % ("Network Name", "Mean Inference Time        (std dev)"))
    print("----------------------------------------------------------------------")
    for key, val in results.items():
        print("%-30s %-30s (%s)" % (key, "%.2f ms" % val[0], "%.2f ms" % val[1]))<|MERGE_RESOLUTION|>--- conflicted
+++ resolved
@@ -184,10 +184,7 @@
             )
 
     tmp = tempdir()
-<<<<<<< HEAD
-=======
-    print(lib.get_lib().imported_modules[0].get_source())
->>>>>>> 30459076
+
     filename = "%s.so" % network
     lib.export_library(tmp.relpath(filename), ndk.create_shared)
 
